import importlib
import os
import re
import subprocess
import time
import uuid
import sem.utils

from tqdm import tqdm


class SimulationRunner(object):
    """
    The class tasked with running simulations and interfacing with the ns-3
    system.
    """

    ##################
    # Initialization #
    ##################

    def __init__(self, path, script, optimized=True, skip_configuration=False,
                 max_parallel_processes=None):
        """
        Initialization function.

        Args:
            path (str): absolute path to the ns-3 installation this Runner
                should lock on.
            script (str): ns-3 script that will be used by this Runner.
            optimized (bool): whether this Runner should build ns-3 with the
                optimized profile.
            skip_configuration (bool): whether to skip the configuration step,
                and only perform compilation.
        """

        # Save member variables
        self.path = path
        self.script = script
        self.optimized = optimized
        self.max_parallel_processes = max_parallel_processes

        if optimized:
            # For old ns-3 installations, the library is in build, while for
            # recent ns-3 installations it's in build/lib. Both paths are
            # thus required to support all versions of ns-3.
            library_path = "%s:%s" % (
                os.path.join(path, 'build/optimized'),
                os.path.join(path, 'build/optimized/lib'))
        else:
            library_path = "%s:%s" % (
                os.path.join(path, 'build/'),
                os.path.join(path, 'build/lib'))

        # We use both LD_ and DYLD_ to support Linux and Mac OS.
        self.environment = {
            'LD_LIBRARY_PATH': library_path,
            'DYLD_LIBRARY_PATH': library_path}

        # Configure and build ns-3
        self.configure_and_build(path, optimized=optimized,
                                 skip_configuration=skip_configuration)

        # ns-3's build status output is used to get the executable path for the
        # specified script.
        if optimized:
            build_status_path = os.path.join(path,
                                             'build/optimized/build-status.py')
        else:
            build_status_path = os.path.join(path,
                                             'build/build-status.py')

        # By importing the file, we can naturally get the dictionary
        try:  # This only works on Python >= 3.5
            spec = importlib.util.spec_from_file_location('build_status',
                                                          build_status_path)
            build_status = importlib.util.module_from_spec(spec)
            spec.loader.exec_module(build_status)
        except (AttributeError):  # This happens in Python <= 3.4
            import imp
            build_status = imp.load_source('build_status', build_status_path)

        # Search is simple: we look for the script name in the program field.
        # Note that this could yield multiple matches, in case the script name
        # string is contained in another script's name.
        # matches contains [program, path] for each program matching the script
        matches = [{'name': program,
                    'path': os.path.abspath(os.path.join(path, program))} for
                   program in build_status.ns3_runnable_programs if self.script
                   in program]

        if not matches:
            raise ValueError("Cannot find %s script" % self.script)

        # To handle multiple matches, we take the 'better matching' option,
        # i.e., the one with length closest to the original script name.
        match_percentages = map(lambda x: {'name': x['name'],
                                           'path': x['path'],
                                           'percentage':
                                           len(self.script)/len(x['name'])},
                                matches)

        self.script_executable = max(match_percentages,
                                     key=lambda x: x['percentage'])['path']

        if "scratch" in self.script_executable:
            path_with_subdir = self.script_executable.split("/scratch/")[-1]
            if ("/" in path_with_subdir):  # Script is in a subdir
                executable_subpath = "%s/%s" % (self.script, self.script)
            else:  # Script is in scratch root
                executable_subpath = self.script
            if optimized:
                self.script_executable = os.path.abspath(
                    os.path.join(path,
                                 "build/optimized/scratch",
                                 executable_subpath))
            else:
                self.script_executable = os.path.abspath(
                    os.path.join(path,
                                 "build/scratch",
                                 executable_subpath))

    #############
    # Utilities #
    #############

    def configure_and_build(self, show_progress=True, optimized=True,
                            skip_configuration=False):
        """
        Configure and build the ns-3 code.

        Args:
            show_progress (bool): whether or not to display a progress bar
                during compilation.
            optimized (bool): whether to use an optimized build. If False, use
                a standard ./waf configure.
            skip_configuration (bool): whether to skip the configuration step,
                and only perform compilation.
        """

        # Only configure if necessary
        if not skip_configuration:
            configuration_command = ['python3', 'waf', 'configure',
                                     '--enable-examples', '--disable-gtk',
                                     '--disable-python']

            if optimized:
                configuration_command += ['--build-profile=optimized',
                                          '--out=build/optimized']

            # Check whether path points to a valid installation
            subprocess.call(configuration_command, cwd=self.path,
                            stdout=subprocess.PIPE, stderr=subprocess.PIPE)

        # Build ns-3
        j_argument = ['-j', str(self.max_parallel_processes)] if self.max_parallel_processes else []
        build_process = subprocess.Popen(['python3', 'waf', 'build'] +
                                         j_argument,
                                         cwd=self.path,
                                         stdout=subprocess.PIPE,
                                         stderr=subprocess.PIPE)

        # Show a progress bar
        if show_progress:
            line_iterator = self.get_build_output(build_process)
            pbar = None
            try:
                [initial, total] = next(line_iterator)
                pbar = tqdm(initial=initial, total=total,
                            unit='file', desc='Building ns-3', smoothing=0)
                with pbar as progress_bar:
                    for current, total in line_iterator:
                        progress_bar.update(1)
                    progress_bar.n = progress_bar.total
            except (StopIteration):
                if pbar is not None:
                    pbar.n = pbar.total
        else:  # Wait for the build to finish anyway
            build_process.communicate()

    def get_build_output(self, process):
        """
        Parse the output of the ns-3 build process to extract the information
        that is needed to draw the progress bar.

        Args:
            process: the subprocess instance to listen to.
        """

        while True:
            output = process.stdout.readline()
            if output == b'' and process.poll() is not None:
                if process.returncode > 0:
                    raise Exception("Compilation ended with an error"
                                    ".\nSTDERR\n%s\nSTDOUT\n%s" %
                                    (process.stderr.read(),
                                     process.stdout.read()))
                return
            if output:
                # Parse the output to get current and total tasks
                # This assumes the progress displayed by waf is in the form
                # [current/total]
                matches = re.search(r'\[\s*(\d+?)/(\d+)\].*',
                                    output.strip().decode('utf-8'))
                if matches is not None:
                    yield [int(matches.group(1)), int(matches.group(2))]

    def get_available_parameters(self):
        """
        Return a list of the parameters made available by the script.
        """

        # At the moment, we rely on regex to extract the list of available
        # parameters. This solution will break if the format of the output
        # changes, but this is the best option that is currently available.

        result = subprocess.check_output([self.script_executable,
                                          '--PrintHelp'], env=self.environment,
                                         cwd=self.path).decode('utf-8')

        # Isolate the list of parameters
        options = re.findall(r'.*Program\s(?:Options|Arguments):'
                             r'(.*)General\sArguments.*',
                             result, re.DOTALL)

        global_options = subprocess.check_output([self.script_executable,
                                                  '--PrintGlobals'],
                                                 env=self.environment,
                                                 cwd=self.path).decode('utf-8')

        # Get the single parameter names
        params = {}
        if len(options):
            parsed = {}
            for line in options[0].splitlines():
                key = re.findall(r'.*--(.*?)[?::|=].*', line)
                value = re.findall(r'.*\[(.*?)]', line)
                if key:
                    if not value:
                        value = None
                    else:
                        value = value[0]
                    parsed[key[0]] = value
            for k, v in parsed.items():
                if v is None:
                    params[k] = None
                elif str(v).lower() == 'true':
                    params[k] = True
                elif str(v).lower() == 'false':
                    params[k] = False
                else:
                    try:
                        params[k] = float(v)
                    except ValueError:
                        # Keep it as a string
                        if str(v) == "" or any(not c.isalnum() for c in v):
                            params[k] = None
                        else:
                            params[k] = str(v)
        if len(global_options):
            params.update({k:v for k, v in re.findall(r'.*--(.*?)[?::|=].*\[(.*?)\]',
                                                      global_options, re.MULTILINE) if k
                     not in ['RngRun', 'RngSeed', 'SchedulerType',
                             'SimulatorImplementationType', 'ChecksumEnabled']})
        return params  # Return a sorted list

    ######################
    # Simulation running #
    ######################

<<<<<<< HEAD
    def run_simulations(self, parameter_list, data_folder, environment=None):
=======
    def run_simulations(self, parameter_list, data_folder, stop_on_errors=False):
>>>>>>> aed59bbb
        """
        Run several simulations using a certain combination of parameters.

        Yields results as simulations are completed.

        Args:
            parameter_list (list): list of parameter combinations to simulate.
            data_folder (str): folder in which to save subfolders containing
                simulation output.
        """
        # print('param_list')
        # print(parameter_list)
        for idx, parameter in enumerate(parameter_list):
            current_result = {
                'params': {},
                'meta': {}
                }

            current_result['params'].update(parameter)

            command = [self.script_executable] + ['--%s=%s' % (param, value)
                                                  for param, value in
                                                  parameter.items()]

            # Add the passed environment to self.environment, which contains
            # the library path.
            if environment is not None:
                complete_environment = {**self.environment, **environment}                                                  
            else:
                complete_environment = self.environment

            # Run from dedicated temporary folder
            current_result['meta']['id'] = str(uuid.uuid4())
            temp_dir = os.path.join(data_folder, current_result['meta']['id'])
            os.makedirs(temp_dir)

            start = time.time()  # Time execution
            stdout_file_path = os.path.join(temp_dir, 'stdout')
            stderr_file_path = os.path.join(temp_dir, 'stderr')
            with open(stdout_file_path, 'w') as stdout_file, open(
                    stderr_file_path, 'w') as stderr_file:
                return_code = subprocess.call(command, cwd=temp_dir,
                                              env=complete_environment,
                                              stdout=stdout_file,
                                              stderr=stderr_file)
            end = time.time()  # Time execution

            if return_code != 0:
                complete_command = [self.script]
                complete_command.extend(command[1:])
                complete_command = "python3 waf --run \"%s\"" % (
                    ' '.join(complete_command))
                with open(stdout_file_path, 'r') as stdout_file, open(
                        stderr_file_path, 'r') as stderr_file:
                    complete_command = sem.utils.get_command_from_result(self.script, current_result)
                    complete_command_debug = sem.utils.get_command_from_result(self.script, current_result, debug=True)
                    error_message = ('\nSimulation exited with an error.\n'
                                     'Params: %s\n'
                                     'Stderr: %s\n'
                                     'Stdout: %s\n'
                                     'Use this command to reproduce:\n'
                                     '%s\n'
                                     'Debug with gdb:\n'
                                     '%s'
                                     % (parameter,
                                        stderr_file.read(),
                                        stdout_file.read(),
                                        complete_command,
                                        complete_command_debug))
                    if stop_on_errors:
                        raise Exception(error_message)
                    print(error_message)

            current_result['meta']['elapsed_time'] = end-start
            current_result['meta']['exitcode'] = return_code

            yield current_result<|MERGE_RESOLUTION|>--- conflicted
+++ resolved
@@ -268,11 +268,7 @@
     # Simulation running #
     ######################
 
-<<<<<<< HEAD
-    def run_simulations(self, parameter_list, data_folder, environment=None):
-=======
-    def run_simulations(self, parameter_list, data_folder, stop_on_errors=False):
->>>>>>> aed59bbb
+    def run_simulations(self, parameter_list, data_folder, stop_on_errors=False,environment=None):
         """
         Run several simulations using a certain combination of parameters.
 

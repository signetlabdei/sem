--- conflicted
+++ resolved
@@ -25,12 +25,8 @@
         SimulationRunner.__init__(self, path, script, optimized, max_parallel_processes)
         self.parameter_runtime_map = {}
 
-<<<<<<< HEAD
 
     def run_simulations(self, parameter_list, data_folder, environment=None):
-=======
-    def run_simulations(self, parameter_list, data_folder):
->>>>>>> aed59bbb
         """
         This function runs multiple simulations in parallel.
 

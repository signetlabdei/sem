--- conflicted
+++ resolved
@@ -291,11 +291,7 @@
     # Simulation running #
     ######################
 
-<<<<<<< HEAD
-    def run_simulations(self, param_list, show_progress=True, log_component=None):
-=======
-    def run_simulations(self, param_list, show_progress=True, stop_on_errors=True):
->>>>>>> aed59bbb
+    def run_simulations(self, param_list, show_progress=True, stop_on_errors=True, log_component=None):
         """
         Run several simulations specified by a list of parameter combinations.
 
@@ -323,51 +319,7 @@
         if param_list == []:
             return
 
-<<<<<<< HEAD
-        environment = {}
-
-        #Create environment from the log_component passed
-        if log_component:
-            if isinstance(log_component,dict):
-                component_list = []
-                for component,level in log_component.items():
-                    component_list.append(component + '=' + level + '|prefix_all')
-                environment_varaible = ":".join(component_list)
-                #print(tmp)
-            if isinstance(log_component,str):
-                environment_varaible = log_component
-
-            environment = {"NS_LOG": environment_varaible}
-
-        # Check all parameter combinations fully specify the desired simulation
-        desired_params = self.db.get_params()
-        for p in param_list:
-            # Besides the parameters that were actually passed, we add the ones
-            # that are always available in every script
-            if isinstance(p, list):
-                parameter = p[0]
-            else:
-                parameter = p
-            passed = list(parameter.keys())
-            available = ['RngRun'] + desired_params
-            if set(passed) != set(available):
-                additional_required_parameters = set(available) - set(passed)
-                not_supported_parameters = set(passed) - set(available)
-                errormsg = ""
-                if additional_required_parameters:
-                    errormsg += ("Add the following parameters "
-                                 "to your specification: %s\n" %
-                                 additional_required_parameters)
-                if not_supported_parameters:
-                    errormsg += ("The following parameters are "
-                                 "not supported by the script: %s\n" %
-                                 not_supported_parameters)
-                raise ValueError("Specified parameter combination does not "
-                                 "match the supported parameters!\n" +
-                                 errormsg)
-=======
         self.check_and_fill_parameters(param_list, needs_rngrun=True)
->>>>>>> aed59bbb
 
         #Add code to check if the passed environment is valid                                                       #TODO
         if log_component is not None:
@@ -394,12 +346,8 @@
         # Note that this only creates a generator for the results, no
         # computation is performed on this line.
         results = self.runner.run_simulations(param_list,
-<<<<<<< HEAD
-                                              self.db.get_data_dir(),environment=environment)
-=======
                                               self.db.get_data_dir(),
                                               stop_on_errors=stop_on_errors)
->>>>>>> aed59bbb
 
         # Wrap the result generator in the progress bar generator.
         if show_progress:
@@ -420,30 +368,20 @@
         last_save_time = datetime.now()
 
         for result in result_generator:
-            if environment:
-                result['meta']['log_component'] = log_component
-            else:
-                result['meta']['log_component'] = None
-
             results_batch += [result]
 
             # Save results to disk once every 60 seconds
-<<<<<<< HEAD
-            if ((datetime.now() - last_save_time).total_seconds() > 60):
-                self.db.insert_results(results_batch,log_component)
-=======
             if not batch_results:
                 self.db.insert_results(results_batch)
                 results_batch = []
             elif (batch_results and
                   (datetime.now() - last_save_time).total_seconds() > 60):
                 self.db.insert_results(results_batch)
->>>>>>> aed59bbb
                 self.db.write_to_disk()
                 results_batch = []
                 last_save_time = datetime.now()
 
-        self.db.insert_results(results_batch,log_component)
+        self.db.insert_results(results_batch)
         self.db.write_to_disk()
 
     def get_missing_simulations(self, param_list, runs=None,
@@ -519,13 +457,9 @@
 
         return params_to_simulate
 
-<<<<<<< HEAD
-    def run_missing_simulations(self, param_list, runs=None, log_component=None):
-=======
     def run_missing_simulations(self, param_list, runs=None,
                                 condition_checking_function=None,
                                 stop_on_errors=True):
->>>>>>> aed59bbb
         """
         Run the simulations from the parameter list that are not yet available
         in the database.
@@ -549,21 +483,6 @@
         if isinstance(param_list, dict):
             param_list = list_param_combinations(param_list)
 
-<<<<<<< HEAD
-        #If logging is enabled allow only a single run for a particular parameter combination
-        if log_component:
-            runs=1
-
-        # If we are passed a list already, just run the missing simulations
-        if isinstance(self.runner, LptRunner):
-            self.run_simulations(
-                self.get_missing_simulations(param_list, runs=runs, with_time_estimate=True,
-                                            log_component=log_component),log_component=log_component)
-        else:
-            self.run_simulations(
-                self.get_missing_simulations(param_list, runs=runs, log_component=log_component),
-                                            log_component=log_component)
-=======
         # In this case, we need to run simulations in batches
         if runs is None and condition_checking_function:
             next_runs = self.db.get_next_rngruns()
@@ -598,7 +517,6 @@
                 self.run_simulations(
                     self.get_missing_simulations(param_list, runs),
                     stop_on_errors=stop_on_errors)
->>>>>>> aed59bbb
 
     #####################
     # Result management #
@@ -851,17 +769,7 @@
             self.db.get_results(), {},
             collections.OrderedDict([(k, v) for k, v in
                                      parameter_space.items()]),
-<<<<<<< HEAD
-            runs, result_parsing_function)
-        print(data)
-        print(self.db.get_results(log_component= {
-                'MixedWireless':'all'
-                }))
-        print(clean_parameter_space)
-
-=======
             result_parsing_function, runs)
->>>>>>> aed59bbb
         xr_array = xr.DataArray(data, coords=clean_parameter_space,
                                 dims=list(clean_parameter_space.keys()))
 
@@ -942,12 +850,8 @@
 
         space = []
         [key, value] = list(param_space.items())[0]
-<<<<<<< HEAD
-    
-=======
         if not isinstance(value, list):
             value = [value]
->>>>>>> aed59bbb
         # Iterate over dictionary values
         for v in value:
             next_query = deepcopy(current_query)

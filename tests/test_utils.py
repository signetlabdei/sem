<<<<<<< HEAD
from sem import list_param_combinations, automatic_parser, stdout_automatic_parser, get_command_from_result, CallbackBase, CampaignManager
=======
from sem import list_param_combinations, automatic_parser, stdout_automatic_parser, get_command_from_result, CampaignManager
>>>>>>> 627d998c
import json
import numpy as np
import pytest
from operator import getitem


@pytest.fixture(scope='function', params=[['compiled', False]])
def ns_3_compiled_folder_and_command(ns_3_compiled, ns_3_compiled_examples, request):
    if request.param[0] == 'compiled':
        if request.param[1] is False:
            return [ns_3_compiled, False, './ns3 run \"hash-example --dict=/usr/share/dict/american-english --time=False --RngRun=0\"']
        # elif request.param[1] is True:
        #     return [ns_3_compiled, True, './ns3 run \"hash-example --dict=/usr/share/dict/american-english --time=False --RngRun=0\"']
    elif request.param[0] == 'compiled_examples':
        if request.param[1] is False:
            return [ns_3_compiled_examples, False, 'python3 ./waf --run \"hash-example --dict=/usr/share/dict/american-english --time=False --RngRun=0\"']
        # elif request.param[1] is True:
        #     return [ns_3_compiled_examples, True, 'python3 ./waf --run \"hash-example --dict=/usr/share/dict/american-english --time=False --RngRun=0\"']


def test_list_param_combinations():
    # Two possible combinations
    d1 = {'a': [1, 2]}
    assert set(map(lambda x: getitem(x, 'a'),
                   list_param_combinations(d1))) == set([1, 2])

    # Two possible combinations with two specified values
    d2 = {'b': [3], 'c': [4, 5]}
    assert set(map(lambda x: getitem(x, 'b'),
                   list_param_combinations(d2))) == set([3, 3])
    assert set(map(lambda x: getitem(x, 'c'),
                   list_param_combinations(d2))) == set([4, 5])

    # Four combinations with two specified values
    d3 = {'d': [6, 7], 'e': [8, 9]}
    assert sorted(map(lambda x: json.dumps(x, sort_keys=True),
                      list_param_combinations(d3))) == sorted(
                          map(lambda x: json.dumps(x, sort_keys=True),
                              [{'d': 6, 'e': 8}, {'d': 7, 'e': 8},
                               {'d': 6, 'e': 9}, {'d': 7, 'e': 9}]))

    params = {
        'a': [1],
        'b': [1, 2, 3],
    }
    params_more = {
        'a': [3],
        'b': [1, 2, 3],
    }
    params_same_as_above = {
        'a': [1, 3],
        'b': [1, 2, 3],
    }
    assert (sorted(map(lambda x: json.dumps(x, sort_keys=True),
                       list_param_combinations(params_same_as_above)))
            ==
            sorted(map(lambda x: json.dumps(x, sort_keys=True),
                       list_param_combinations([params, params_more]))))

    params_with_lambda = {
        'a': [1, 3],
        'b': lambda p: [10 * p['a']]
    }
    assert (sorted(map(lambda x: json.dumps(x, sort_keys=True),
                       list_param_combinations(params_with_lambda)))
            ==
            sorted(map(lambda x: json.dumps(x, sort_keys=True),
                       [{'a': 1, 'b': 10}, {'a': 3, 'b': 30}])))

    params_with_lambda_returning_list = {
        'a': [1, 3],
        'b': lambda p: list(range(p['a'])),
    }
    assert (sorted(map(lambda x: json.dumps(x, sort_keys=True),
                       list_param_combinations(params_with_lambda_returning_list)))
            ==
            sorted(map(lambda x: json.dumps(x, sort_keys=True),
                       [{'a': 1, 'b': 0}, {'a': 3, 'b': 0},
                        {'a': 3, 'b': 1}, {'a': 3, 'b': 2}])))

    params_with_two_lambdas = {
        'a': [1, 3],
        'b': lambda p: list(range(p['a'])),
        'c': lambda p: [10 * p['b']]
    }
    assert (sorted(map(lambda x: json.dumps(x, sort_keys=True),
                       list_param_combinations(params_with_two_lambdas)))
            ==
            sorted(map(lambda x: json.dumps(x, sort_keys=True),
                       [{'a': 1, 'b': 0, 'c': 0}, {'a': 3, 'b': 0, 'c': 0},
                        {'a': 3, 'b': 1, 'c': 10}, {'a': 3, 'b': 2, 'c': 20}])))


def test_stdout_automatic_parser(result):
    # Create a dummy result
    result['output'] = {}
    result['output']['stderr'] = ''
    result['output']['stdout'] = '1 2 3 4 5\n6 7 8 9 10'

    parsed = stdout_automatic_parser(result)

    assert np.all(parsed == [[1, 2, 3, 4, 5],
                             [6, 7, 8, 9, 10]])


def test_automatic_parser(result):
    # Create a dummy result
    result['output'] = {}
    result['output']['stderr'] = ''
    result['output']['stdout'] = '1 2 3 4 5\n6 7 8 9 10'

    parsed = automatic_parser(result)

    assert np.all(parsed['stdout'] == [[1, 2, 3, 4, 5],
                                       [6, 7, 8, 9, 10]])
    assert parsed['stderr'] == []


<<<<<<< HEAD
class TestCallback(CallbackBase):

    # Prevent pytest from trying to collect this function as a test
    __test__ = False

    def __init__(self):
        CallbackBase.__init__(self, verbose=2)
        self.output = ''

    def _on_simulation_start(self) -> None:
        self.output += 'Starting the simulations!\n'

    def _on_simulation_end(self) -> None:
        self.output += 'Simulations are over!\n'

    def _on_run_start(self, configuration: dict, sim_uuid: str) -> None:
        self.output += 'Start single run!\n'

    def _on_run_end(self, sim_uuid: str, return_code: int, sim_time: int) -> bool:
        self.output += f'Run ended! {return_code}\n'
        return True


def test_callback(ns_3_compiled, config, parameter_combination):
    cb = TestCallback()
    n_runs = 10
    expected_output = 'Starting the simulations!\n' + \
        f'Start single run!\nRun ended! {0}\n' * \
        n_runs + 'Simulations are over!\n'

    campaign = CampaignManager.new(ns_3_compiled, config['script'], config['campaign_dir'],
                                   runner_type='SimulationRunner', overwrite=True)
    parameter_combination.update({'RngRun': [
        run for run in range(n_runs)]})
    campaign.run_missing_simulations(
        param_list=[parameter_combination], callbacks=[cb])
    assert expected_output == cb.output
=======
>>>>>>> 627d998c
@pytest.mark.parametrize('ns_3_compiled_folder_and_command',
                         [
                             ['compiled', False],
                             ['compiled_examples', False]
                         ],
                         indirect=True)
<<<<<<< HEAD


=======
>>>>>>> 627d998c
def test_get_cmnd_from_result(ns_3_compiled_folder_and_command, config, parameter_combination):

    # Create an ns-3 campaign to run simulations and obtain a result
    ns_3_folder = ns_3_compiled_folder_and_command[0]
    hardcoded_command = ns_3_compiled_folder_and_command[2]

    cmpgn = CampaignManager.new(ns_3_folder,
                                config['script'],
                                config['campaign_dir'],
                                overwrite=True,
                                skip_configuration=True)

    cmpgn.run_simulations([parameter_combination], show_progress=False)

    # Retrieve the results, and compare the output of get_command_from_result
    # with the expected command
    result = cmpgn.db.get_complete_results()[0]
    cmnd = get_command_from_result(
        config['script'], ns_3_folder, result)
    assert (hardcoded_command == cmnd)<|MERGE_RESOLUTION|>--- conflicted
+++ resolved
@@ -1,8 +1,4 @@
-<<<<<<< HEAD
-from sem import list_param_combinations, automatic_parser, stdout_automatic_parser, get_command_from_result, CallbackBase, CampaignManager
-=======
 from sem import list_param_combinations, automatic_parser, stdout_automatic_parser, get_command_from_result, CampaignManager
->>>>>>> 627d998c
 import json
 import numpy as np
 import pytest
@@ -121,57 +117,12 @@
     assert parsed['stderr'] == []
 
 
-<<<<<<< HEAD
-class TestCallback(CallbackBase):
-
-    # Prevent pytest from trying to collect this function as a test
-    __test__ = False
-
-    def __init__(self):
-        CallbackBase.__init__(self, verbose=2)
-        self.output = ''
-
-    def _on_simulation_start(self) -> None:
-        self.output += 'Starting the simulations!\n'
-
-    def _on_simulation_end(self) -> None:
-        self.output += 'Simulations are over!\n'
-
-    def _on_run_start(self, configuration: dict, sim_uuid: str) -> None:
-        self.output += 'Start single run!\n'
-
-    def _on_run_end(self, sim_uuid: str, return_code: int, sim_time: int) -> bool:
-        self.output += f'Run ended! {return_code}\n'
-        return True
-
-
-def test_callback(ns_3_compiled, config, parameter_combination):
-    cb = TestCallback()
-    n_runs = 10
-    expected_output = 'Starting the simulations!\n' + \
-        f'Start single run!\nRun ended! {0}\n' * \
-        n_runs + 'Simulations are over!\n'
-
-    campaign = CampaignManager.new(ns_3_compiled, config['script'], config['campaign_dir'],
-                                   runner_type='SimulationRunner', overwrite=True)
-    parameter_combination.update({'RngRun': [
-        run for run in range(n_runs)]})
-    campaign.run_missing_simulations(
-        param_list=[parameter_combination], callbacks=[cb])
-    assert expected_output == cb.output
-=======
->>>>>>> 627d998c
 @pytest.mark.parametrize('ns_3_compiled_folder_and_command',
                          [
                              ['compiled', False],
                              ['compiled_examples', False]
                          ],
                          indirect=True)
-<<<<<<< HEAD
-
-
-=======
->>>>>>> 627d998c
 def test_get_cmnd_from_result(ns_3_compiled_folder_and_command, config, parameter_combination):
 
     # Create an ns-3 campaign to run simulations and obtain a result

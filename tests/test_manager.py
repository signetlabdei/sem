--- conflicted
+++ resolved
@@ -138,7 +138,6 @@
                             str(tmpdir.join('folder_export')),
                             2)
 
-<<<<<<< HEAD
 def test_run_logging_simulation(ns_3_compiled_debug,config): 
     params = {
         'backboneNodes': 10,
@@ -160,7 +159,6 @@
     new_campaign.run_missing_simulations(params,log_component=log_component)                                        
 
     #Assert the log file generated is correct
-=======
 
 def test_only_load_some_files_decorator(tmpdir, manager, result, parameter_combination_no_rngrun):
     def parsing_function(result):
@@ -206,5 +204,4 @@
         yet_another_decorated_parsing_function,
         columns=['Label'],
         params=parameter_combination_no_rngrun,
-        runs=1)  # Get one run per combination
->>>>>>> aed59bbb
+        runs=1)  # Get one run per combination